import abc
import datetime
from typing import *
from typing import List, Optional

import attr

from dlms_cosem import time

VARIABLE_LENGTH = -1


class AbstractDlmsData(abc.ABC):
    @classmethod
    @abc.abstractmethod
    def from_bytes(cls, source_bytes: bytes):
        pass

    @abc.abstractmethod
    def to_python(self) -> Any:
        pass

    @abc.abstractmethod
    def to_bytes(self) -> bytes:
        pass


@attr.s(auto_attribs=True)
class BaseDlmsData(AbstractDlmsData):
    TAG: ClassVar[int] = 0
    LENGTH: ClassVar[int] = 0

    value: Any

    @classmethod
    def from_bytes(cls, bytes_data: bytes):
        raise NotImplementedError(
            f"{cls.__name__} have not implemented byte conversion"
        )

    def to_python(self) -> Any:
        return self.value

    def value_to_bytes(self) -> bytes:
        raise NotImplementedError("value_to_bytes must be implemented in subclass")

    def to_bytes(self) -> bytes:
        out = bytearray()
        out.append(self.TAG)
        value_bytes = self.value_to_bytes()
        if self.LENGTH == VARIABLE_LENGTH:
            out.append(len(value_bytes))
        out.extend(value_bytes)
        return bytes(out)


@attr.s(auto_attribs=True)
class NullData(BaseDlmsData):
    @classmethod
    def from_bytes(cls, bytes_data: bytes):
        return cls(None)

    def to_python(self) -> Any:
        return None

    TAG = 0


@attr.s(auto_attribs=True)
class DataArray(BaseDlmsData):
    """Sequence of Data"""

    TAG = 1
    LENGTH = VARIABLE_LENGTH

    def to_bytes(self) -> bytes:
        out = bytearray()
        out.append(self.TAG)
        out.append(encode_variable_integer(len(self.value)))
        for item in self.value:
            out.extend(item.to_bytes())
        return bytes(out)

    def to_python(self) -> List[Any]:
        values = list()
        for item in self.value:
            values.append(item.to_python())
        return values


@attr.s(auto_attribs=True)
class DataStructure(BaseDlmsData):
    """SEQUENCE of Data"""

    TAG = 2
    LENGTH = VARIABLE_LENGTH

    def to_bytes(self) -> bytes:
        out = bytearray()
        out.append(self.TAG)
        out.extend(encode_variable_integer(len(self.value)))
        for item in self.value:
            out.extend(item.to_bytes())
        return bytes(out)

    def to_python(self) -> List[Any]:
        values = list()
        for item in self.value:
            values.append(item.to_python())
        return values


@attr.s(auto_attribs=True)
class BooleanData(BaseDlmsData):
    TAG = 3
    LENGTH = 1

    @classmethod
    def from_bytes(cls, bytes_data: bytes):
        value = bool(int.from_bytes(bytes_data, "big"))
        return cls(value)  # TODO: test this.


@attr.s(auto_attribs=True)
class BitStringData(BaseDlmsData):
    TAG = 4
    LENGTH = VARIABLE_LENGTH

    def value_to_bytes(self) -> bytes:
        return self.value


@attr.s(auto_attribs=True)
class DoubleLongData(BaseDlmsData):
    """32 bit integer"""

    TAG = 5
    LENGTH = 4

    @classmethod
    def from_bytes(cls, bytes_data: bytes):
        return cls(value=int.from_bytes(bytes_data, "big", signed=True))

    def value_to_bytes(self) -> bytes:
        return self.value.to_bytes(4, "big", signed=True)


@attr.s(auto_attribs=True)
class DoubleLongUnsignedData(BaseDlmsData):
    """32 bit unsigned integer"""

    TAG = 6
    LENGTH = 4

    @classmethod
    def from_bytes(cls, bytes_data: bytes):
        return cls(value=int.from_bytes(bytes_data, "big"))

    def value_to_bytes(self) -> bytes:
        return self.value.to_bytes(4, "big")


@attr.s(auto_attribs=True)
class OctetStringData(BaseDlmsData):
    TAG = 9
    LENGTH = VARIABLE_LENGTH

    @classmethod
    def from_bytes(cls, bytes_data: bytes):
        return cls(value=bytes_data)

    def value_to_bytes(self) -> bytes:
        return self.value

    def to_python(self) -> bytes:
        return self.value


@attr.s(auto_attribs=True)
class VisibleStringData(BaseDlmsData):
    TAG = 10
    LENGTH = VARIABLE_LENGTH

    @classmethod
    def from_bytes(cls, bytes_data: bytes):
<<<<<<< HEAD
        return cls(value=bytes_data)

    def value_to_bytes(self) -> bytes:
        return self.value

    def to_python(self) -> bytes:
        return self.value
=======
        return cls(value=bytes_data.decode("ascii"))

    def value_to_bytes(self) -> bytes:
        return self.value.encode("ascii")
>>>>>>> 0747b152


@attr.s(auto_attribs=True)
class UTF8StringData(BaseDlmsData):
    TAG = 12
    LENGTH = VARIABLE_LENGTH


@attr.s(auto_attribs=True)
class BCDData(BaseDlmsData):
    TAG = 13
    LENGTH = VARIABLE_LENGTH


@attr.s(auto_attribs=True)
class IntegerData(BaseDlmsData):
    """"8 bit integer"""

    TAG = 15
    LENGTH = 1

    @classmethod
    def from_bytes(cls, bytes_data: bytes):
        return cls(value=int.from_bytes(bytes_data, "big", signed=True))

    def value_to_bytes(self) -> bytes:
        return self.value.to_bytes(1, "big", signed=True)


@attr.s(auto_attribs=True)
class LongData(BaseDlmsData):
    """16  bit integer"""

    TAG = 16
    LENGTH = 2

    @classmethod
    def from_bytes(cls, bytes_data: bytes):
        return cls(value=int.from_bytes(bytes_data, "big", signed=True))

    def value_to_bytes(self) -> bytes:
        return self.value.to_bytes(2, "big", signed=True)


@attr.s(auto_attribs=True)
class UnsignedIntegerData(BaseDlmsData):
    """8 bit unsigned integer"""

    TAG = 17
    LENGTH = 1

    @classmethod
    def from_bytes(cls, bytes_data: bytes):
        return cls(value=int.from_bytes(bytes_data, "big"))

    def value_to_bytes(self) -> bytes:
        return self.value.to_bytes(1, "big")


@attr.s(auto_attribs=True)
class UnsignedLongData(BaseDlmsData):
    """16 bit unsigned integer"""

    TAG = 18
    LENGTH = 2

    @classmethod
    def from_bytes(cls, bytes_data: bytes):
        return cls(value=int.from_bytes(bytes_data, "big"))

    def value_to_bytes(self) -> bytes:
        return self.value.to_bytes(2, "big")


@attr.s(auto_attribs=True)
class CompactArrayData(BaseDlmsData):
    """
    Contains a Type description and arrray content in form of octet string
    content_description -> Type Description tag = 0
    array_content -> Octet string  tag = 1
    """

    TAG = 19
    LENGTH = VARIABLE_LENGTH


@attr.s(auto_attribs=True)
class Long64Data(BaseDlmsData):
    """
    64 bit integer
    """

    TAG = 20
    LENGTH = 8

    @classmethod
    def from_bytes(cls, bytes_data: bytes):
        return cls(value=int.from_bytes(bytes_data, "big", signed=True))

    def value_to_bytes(self) -> bytes:
        return self.value.to_bytes(8, "big", signed=True)


@attr.s(auto_attribs=True)
class UnsignedLong64Data(BaseDlmsData):
    """
    64 bit unsigned integer
    """

    TAG = 21
    LENGTH = 8

    @classmethod
    def from_bytes(cls, bytes_data: bytes):
        return cls(value=int.from_bytes(bytes_data, "big"))

    def value_to_bytes(self) -> bytes:
        return self.value.to_bytes(8, "big")


@attr.s(auto_attribs=True)
class EnumData(BaseDlmsData):
    """
    8 bit integer
    """

    TAG = 22
    LENGTH = 1

    @classmethod
    def from_bytes(cls, bytes_data: bytes):
        return cls(value=int.from_bytes(bytes_data, "big"))

    def value_to_bytes(self) -> bytes:
        return self.value.to_bytes(1, "big")


@attr.s(auto_attribs=True)
class Float32Data(BaseDlmsData):
    """
    Octet string of 4 bytes
    """

    TAG = 23
    LENGTH = 4


@attr.s(auto_attribs=True)
class Float64Data(BaseDlmsData):
    """
    Octet string of 8 bytes
    """

    TAG = 24
    LENGTH = 8


@attr.s(auto_attribs=True)
class DateTimeData(BaseDlmsData):
    """Octet string of 12 bytes"""

    TAG = 25
    LENGTH = 12

    @classmethod
    def from_bytes(cls, bytes_data: bytes):
        if len(bytes_data) != cls.LENGTH:
            raise ValueError(f"Datetime should be 12 bytes long, got {len(bytes_data)}")
        return cls(time.datetime_from_bytes(bytes_data))


@attr.s(auto_attribs=True)
class DateData(BaseDlmsData):
    """Octet string of 5 bytes"""

    TAG = 26
    LENGTH = 5

    @classmethod
    def from_bytes(cls, bytes_data: bytes):
        if len(bytes_data) != cls.LENGTH:
            raise ValueError(f"Date should be 5 bytes long, got {len(bytes_data)}")
        return cls(time.date_from_bytes(bytes_data))


@attr.s(auto_attribs=True)
class TimeData(BaseDlmsData):
    """Octet string of 4 bytes"""

    TAG = 27
    LENGTH = 4

    @classmethod
    def from_bytes(cls, bytes_data: bytes):
        if len(bytes_data) != cls.LENGTH:
            raise ValueError(f"Time should be 4 bytes long, got {len(bytes_data)}")
        return cls(time.time_from_bytes(bytes_data))


@attr.s(auto_attribs=True)
class DontCareData(BaseDlmsData):
    """Nulldata"""

    TAG = 255
    LENGTH = 0


@attr.s(auto_attribs=True)
class UnixTimestamp(DoubleLongUnsignedData):
    """Unix timestamps should be represented as double long unsigned"""

    DEFAULT_TIMEZONE = datetime.timezone.utc

    @classmethod
    def from_bytes(cls, bytes_data):
        val = datetime.datetime.fromtimestamp(
            int.from_bytes(bytes_data, "big"), cls.DEFAULT_TIMEZONE
        )
        return cls(value=val)


@attr.s(auto_attribs=True)
class DlmsDataFactory:
    MAP: ClassVar[Dict[int, Type]] = {
        0: NullData,
        1: DataArray,
        2: DataStructure,
        3: BooleanData,
        4: BitStringData,
        5: DoubleLongData,
        6: DoubleLongUnsignedData,
        9: OctetStringData,
        10: VisibleStringData,
        12: UTF8StringData,
        13: BCDData,
        15: IntegerData,
        16: LongData,
        17: UnsignedIntegerData,
        18: UnsignedLongData,
        19: CompactArrayData,
        20: Long64Data,
        21: UnsignedLong64Data,
        22: EnumData,
        23: Float32Data,
        24: Float64Data,
        25: DateTimeData,
        26: DateData,
        27: TimeData,
        255: DontCareData,
    }

    @classmethod
    def get_data_class(cls, tag: int):
        return cls.MAP[tag]


@attr.s(auto_attribs=True)
class DlmsDataParser:

    buffer: bytearray = attr.ib(factory=bytearray, init=False)
    pointer: int = attr.ib(default=0, init=False)
    data: List[AbstractDlmsData] = attr.ib(factory=list, init=False)

    @property
    def buffer_empty(self) -> bool:
        return self.pointer == len(self.buffer)

    def parse(self, data: bytes, limit: Optional[int] = None):
        # clear previous results
        self.data = list()
        self.buffer = bytearray()
        self.pointer = 0
        # fill the buffer
        self.buffer += data

        while not self.buffer_empty:
            self.data.append(self.parse_one_entry())
            if limit:
                if len(self.data) >= limit:
                    break

        return self.data

    def parse_one_entry(self):

        tag = self.get_bytes(1)
        klass = DlmsDataFactory.get_data_class(int.from_bytes(tag, "big"))
        if klass == DataArray:
            return self.decode_array()
        elif klass == DataStructure:
            return self.decode_structure()
        else:

            return self.decode_data(klass)

    def get_buffer_tail(self) -> bytearray:
        return self.buffer[self.pointer :]

    def decode_data(self, data_class) -> AbstractDlmsData:
        if data_class.LENGTH == VARIABLE_LENGTH:
            length = self.decode_variable_integer()
            return data_class.from_bytes(self.get_bytes(length))
        else:
            return data_class.from_bytes(self.get_bytes(data_class.LENGTH))

    def decode_array(self) -> DataArray:
        item_count = self.decode_variable_integer()
        elements = list()
        for _ in range(0, item_count):
            elements.append(self.parse_one_entry())
        return DataArray(value=elements)

    def decode_structure(self) -> DataStructure:
        item_count = self.decode_variable_integer()
        elements = list()
        for _ in range(0, item_count):
            elements.append(self.parse_one_entry())

        return DataStructure(value=elements)

    def get_bytes(self, length: int) -> bytearray:
        """Gets some bytes from the buffer and moves the pointer forward."""
        part = self.buffer[self.pointer : self.pointer + length]
        self.pointer += length
        return part

    @property
    def remaining_buffer(self) -> bytearray:
        return self.buffer[self.pointer :]

    def decode_variable_integer(self) -> int:
        length_data = bytearray()
        first_byte = int.from_bytes(self.get_bytes(1), "big")
        length_is_multiple_bytes = bool(first_byte & 0b10000000)
        if not length_is_multiple_bytes:
            return first_byte
        number_of_bytes_representing_the_length = first_byte & 0b01111111
        for _ in range(0, number_of_bytes_representing_the_length):
            length_data.extend(self.get_bytes(1))
        return int.from_bytes(length_data, "big")


def decode_variable_integer(bytes_input: bytes):
    """
    If the length is fitting in 7 bits it can be encoded in 1 bytes.
    If it is larger then 7 bybitstes the last bit of the first byte indicates
    that the length of the lenght is encoded in the first byte and the length
    is encoded in the following bytes.
    Ex. 0b00000010 -> Length = 2
    Ex 0b100000010, 0b000001111, 0b11111111 -> Lenght = 4095
    :param bytes_input: Input where the variable integer is at the beginning of
    the bytes
    :return: First variable integer the function finds. and the residual bytes
    """

    # is the length encoded in single byte or mutliple?
    is_mutliple_bytes = bool(bytes_input[0] & 0b10000000)
    if is_mutliple_bytes:
        length_length = int(bytes_input[0] & 0b01111111)
        length_data = bytes_input[1 : (length_length + 1)]
        length = int.from_bytes(length_data, "big")
        return length, bytes_input[length_length + 1 :]

    else:
        length = int(bytes_input[0] & 0b01111111)
        return length, bytes_input[1:]


def encode_variable_integer(length: int):
    if length > 0b01111111:
        encoded_length = 1
        while True:
            try:
                length.to_bytes(encoded_length, "big")
            except OverflowError:
                encoded_length += 1
                continue
            break

        length_byte = (0b10000000 + encoded_length).to_bytes(1, "big")
        return length_byte + length.to_bytes(encoded_length, "big")

    else:
        return length.to_bytes(1, "big")<|MERGE_RESOLUTION|>--- conflicted
+++ resolved
@@ -183,21 +183,11 @@
 
     @classmethod
     def from_bytes(cls, bytes_data: bytes):
-<<<<<<< HEAD
-        return cls(value=bytes_data)
-
-    def value_to_bytes(self) -> bytes:
-        return self.value
-
-    def to_python(self) -> bytes:
-        return self.value
-=======
         return cls(value=bytes_data.decode("ascii"))
 
     def value_to_bytes(self) -> bytes:
         return self.value.encode("ascii")
->>>>>>> 0747b152
-
+        
 
 @attr.s(auto_attribs=True)
 class UTF8StringData(BaseDlmsData):
